/* =========================================================================================
 * Copyright © 2013-2014 the kamon project <http://kamon.io/>
 *
 * Licensed under the Apache License, Version 2.0 (the "License"); you may not use this file
 * except in compliance with the License. You may obtain a copy of the License at
 *
 *   http://www.apache.org/licenses/LICENSE-2.0
 *
 * Unless required by applicable law or agreed to in writing, software distributed under the
 * License is distributed on an "AS IS" BASIS, WITHOUT WARRANTIES OR CONDITIONS OF ANY KIND,
 * either express or implied. See the License for the specific language governing permissions
 * and limitations under the License.
 * =========================================================================================
 */

import sbt._

object Dependencies {

  val resolutionRepos = Seq(
       "spray repo" at "http://repo.spray.io/",
    "typesafe repo" at "http://repo.typesafe.com/typesafe/releases/"
  )

<<<<<<< HEAD
  val sprayVersion    = "1.2.2"
  val akkaVersion     = "2.2.4"
  val aspectjVersion  = "1.8.4"
  val playVersion     = "2.2.5"
  val slf4jVersion    = "1.7.7"
  val sigarVersion    = "1.6.5.132"

  val sprayJson       = "io.spray"                  %%  "spray-json"            % "1.3.1"
  val sprayJsonLenses = "net.virtual-void"          %%  "json-lenses"           % "0.6.0"
  val scalatest       = "org.scalatest"             %%  "scalatest"             % "2.2.1"
  val logback         = "ch.qos.logback"            %   "logback-classic"       % "1.0.13"
  val aspectJ         = "org.aspectj"               %   "aspectjweaver"         % aspectjVersion
  val newrelic        = "com.newrelic.agent.java"   %   "newrelic-api"          % "3.11.0"
  val hdrHistogram    = "org.hdrhistogram"          %   "HdrHistogram"          % "2.1.3"
  val sprayCan        = "io.spray"                  %   "spray-can"             % sprayVersion
  val sprayRouting    = "io.spray"                  %   "spray-routing"         % sprayVersion
  val sprayTestkit    = "io.spray"                  %   "spray-testkit"         % sprayVersion
  val sprayClient     = "io.spray"                  %   "spray-client"          % sprayVersion
  val akkaActor       = "com.typesafe.akka"         %%  "akka-actor"            % akkaVersion
  val akkaSlf4j       = "com.typesafe.akka"         %%  "akka-slf4j"            % akkaVersion
  val akkaTestKit     = "com.typesafe.akka"         %%  "akka-testkit"          % akkaVersion
  val akkaRemote      = "com.typesafe.akka"         %%  "akka-remote"           % akkaVersion
  val akkaCluster     = "com.typesafe.akka"         %%  "akka-cluster"          % akkaVersion
  val play            = "com.typesafe.play"         %%  "play"                  % playVersion
  val playTest        = "org.scalatestplus"         %%  "play"                  % "1.3.0"
  val slf4Api         = "org.slf4j"                 %   "slf4j-api"             % slf4jVersion
  val slf4nop         = "org.slf4j"                 %   "slf4j-nop"             % slf4jVersion
  val slf4Jul         = "org.slf4j"                 %   "jul-to-slf4j"          % slf4jVersion
  val slf4Log4j       = "org.slf4j"                 %   "log4j-over-slf4j"      % slf4jVersion
  val scalaCompiler   = "org.scala-lang"            %   "scala-compiler"        % Settings.ScalaVersion
  val scalazConcurrent = "org.scalaz"               %%  "scalaz-concurrent"     % "7.1.0"
  val sigarLoader     = "io.kamon"                  %   "sigar-loader"          % "1.6.5-rev001"
  val h2              = "com.h2database"            %   "h2"                    % "1.4.182"
=======
  val sprayVersion      = "1.3.2"
  val akkaVersion       = "2.3.9"
  val aspectjVersion    = "1.8.5"
  val slf4jVersion      = "1.7.7"
  val playVersion       = "2.3.8"
  val sigarVersion      = "1.6.5.132"

  val sprayJson         = "io.spray"                  %%  "spray-json"            % "1.3.1"
  val sprayJsonLenses   = "net.virtual-void"          %%  "json-lenses"           % "0.6.0"
  val scalatest         = "org.scalatest"             %%  "scalatest"             % "2.2.1"
  val logback           = "ch.qos.logback"            %   "logback-classic"       % "1.0.13"
  val aspectJ           = "org.aspectj"               %   "aspectjweaver"         % aspectjVersion
  val newrelic          = "com.newrelic.agent.java"   %   "newrelic-api"          % "3.11.0"
  val hdrHistogram      = "org.hdrhistogram"          %   "HdrHistogram"          % "2.1.4"
  val sprayCan          = "io.spray"                  %%  "spray-can"             % sprayVersion
  val sprayRouting      = "io.spray"                  %%  "spray-routing"         % sprayVersion
  val sprayTestkit      = "io.spray"                  %%  "spray-testkit"         % sprayVersion
  val sprayClient       = "io.spray"                  %%  "spray-client"          % sprayVersion
  val akkaActor         = "com.typesafe.akka"         %%  "akka-actor"            % akkaVersion
  val akkaSlf4j         = "com.typesafe.akka"         %%  "akka-slf4j"            % akkaVersion
  val akkaTestKit       = "com.typesafe.akka"         %%  "akka-testkit"          % akkaVersion
  val akkaRemote        = "com.typesafe.akka"         %%  "akka-remote"           % akkaVersion
  val akkaCluster       = "com.typesafe.akka"         %%  "akka-cluster"          % akkaVersion
  val play              = "com.typesafe.play"         %%  "play"                  % playVersion
  val playWS            = "com.typesafe.play"         %%  "play-ws"               % playVersion
  val playTest          = "org.scalatestplus"         %%  "play"                  % "1.2.0"
  val slf4Api           = "org.slf4j"                 %   "slf4j-api"             % slf4jVersion
  val slf4nop           = "org.slf4j"                 %   "slf4j-nop"             % slf4jVersion
  val slf4Jul           = "org.slf4j"                 %   "jul-to-slf4j"          % slf4jVersion
  val slf4Log4j         = "org.slf4j"                 %   "log4j-over-slf4j"      % slf4jVersion
  val scalazConcurrent  = "org.scalaz"                %%  "scalaz-concurrent"     % "7.1.0"
  val sigarLoader       = "io.kamon"                  %   "sigar-loader"          % "1.6.5-rev001"
  val h2                = "com.h2database"            %   "h2"                    % "1.4.182"
  val el                = "org.glassfish"             %   "javax.el"              % "3.0.0"
>>>>>>> d69f1471

  def compile   (deps: ModuleID*): Seq[ModuleID] = deps map (_ % "compile")
  def provided  (deps: ModuleID*): Seq[ModuleID] = deps map (_ % "provided")
  def test      (deps: ModuleID*): Seq[ModuleID] = deps map (_ % "test")
  def runtime   (deps: ModuleID*): Seq[ModuleID] = deps map (_ % "runtime")
  def container (deps: ModuleID*): Seq[ModuleID] = deps map (_ % "container")
  def optional  (deps: ModuleID*): Seq[ModuleID] = deps map (_ % "compile,optional")
}<|MERGE_RESOLUTION|>--- conflicted
+++ resolved
@@ -18,51 +18,16 @@
 object Dependencies {
 
   val resolutionRepos = Seq(
-       "spray repo" at "http://repo.spray.io/",
+    "spray repo" at "http://repo.spray.io/",
     "typesafe repo" at "http://repo.typesafe.com/typesafe/releases/"
   )
 
-<<<<<<< HEAD
   val sprayVersion    = "1.2.2"
   val akkaVersion     = "2.2.4"
   val aspectjVersion  = "1.8.4"
   val playVersion     = "2.2.5"
   val slf4jVersion    = "1.7.7"
   val sigarVersion    = "1.6.5.132"
-
-  val sprayJson       = "io.spray"                  %%  "spray-json"            % "1.3.1"
-  val sprayJsonLenses = "net.virtual-void"          %%  "json-lenses"           % "0.6.0"
-  val scalatest       = "org.scalatest"             %%  "scalatest"             % "2.2.1"
-  val logback         = "ch.qos.logback"            %   "logback-classic"       % "1.0.13"
-  val aspectJ         = "org.aspectj"               %   "aspectjweaver"         % aspectjVersion
-  val newrelic        = "com.newrelic.agent.java"   %   "newrelic-api"          % "3.11.0"
-  val hdrHistogram    = "org.hdrhistogram"          %   "HdrHistogram"          % "2.1.3"
-  val sprayCan        = "io.spray"                  %   "spray-can"             % sprayVersion
-  val sprayRouting    = "io.spray"                  %   "spray-routing"         % sprayVersion
-  val sprayTestkit    = "io.spray"                  %   "spray-testkit"         % sprayVersion
-  val sprayClient     = "io.spray"                  %   "spray-client"          % sprayVersion
-  val akkaActor       = "com.typesafe.akka"         %%  "akka-actor"            % akkaVersion
-  val akkaSlf4j       = "com.typesafe.akka"         %%  "akka-slf4j"            % akkaVersion
-  val akkaTestKit     = "com.typesafe.akka"         %%  "akka-testkit"          % akkaVersion
-  val akkaRemote      = "com.typesafe.akka"         %%  "akka-remote"           % akkaVersion
-  val akkaCluster     = "com.typesafe.akka"         %%  "akka-cluster"          % akkaVersion
-  val play            = "com.typesafe.play"         %%  "play"                  % playVersion
-  val playTest        = "org.scalatestplus"         %%  "play"                  % "1.3.0"
-  val slf4Api         = "org.slf4j"                 %   "slf4j-api"             % slf4jVersion
-  val slf4nop         = "org.slf4j"                 %   "slf4j-nop"             % slf4jVersion
-  val slf4Jul         = "org.slf4j"                 %   "jul-to-slf4j"          % slf4jVersion
-  val slf4Log4j       = "org.slf4j"                 %   "log4j-over-slf4j"      % slf4jVersion
-  val scalaCompiler   = "org.scala-lang"            %   "scala-compiler"        % Settings.ScalaVersion
-  val scalazConcurrent = "org.scalaz"               %%  "scalaz-concurrent"     % "7.1.0"
-  val sigarLoader     = "io.kamon"                  %   "sigar-loader"          % "1.6.5-rev001"
-  val h2              = "com.h2database"            %   "h2"                    % "1.4.182"
-=======
-  val sprayVersion      = "1.3.2"
-  val akkaVersion       = "2.3.9"
-  val aspectjVersion    = "1.8.5"
-  val slf4jVersion      = "1.7.7"
-  val playVersion       = "2.3.8"
-  val sigarVersion      = "1.6.5.132"
 
   val sprayJson         = "io.spray"                  %%  "spray-json"            % "1.3.1"
   val sprayJsonLenses   = "net.virtual-void"          %%  "json-lenses"           % "0.6.0"
@@ -71,18 +36,17 @@
   val aspectJ           = "org.aspectj"               %   "aspectjweaver"         % aspectjVersion
   val newrelic          = "com.newrelic.agent.java"   %   "newrelic-api"          % "3.11.0"
   val hdrHistogram      = "org.hdrhistogram"          %   "HdrHistogram"          % "2.1.4"
-  val sprayCan          = "io.spray"                  %%  "spray-can"             % sprayVersion
-  val sprayRouting      = "io.spray"                  %%  "spray-routing"         % sprayVersion
-  val sprayTestkit      = "io.spray"                  %%  "spray-testkit"         % sprayVersion
-  val sprayClient       = "io.spray"                  %%  "spray-client"          % sprayVersion
+  val sprayCan          = "io.spray"                  %  "spray-can"             % sprayVersion
+  val sprayRouting      = "io.spray"                  %  "spray-routing"         % sprayVersion
+  val sprayTestkit      = "io.spray"                  %  "spray-testkit"         % sprayVersion
+  val sprayClient       = "io.spray"                  %  "spray-client"          % sprayVersion
   val akkaActor         = "com.typesafe.akka"         %%  "akka-actor"            % akkaVersion
   val akkaSlf4j         = "com.typesafe.akka"         %%  "akka-slf4j"            % akkaVersion
   val akkaTestKit       = "com.typesafe.akka"         %%  "akka-testkit"          % akkaVersion
   val akkaRemote        = "com.typesafe.akka"         %%  "akka-remote"           % akkaVersion
   val akkaCluster       = "com.typesafe.akka"         %%  "akka-cluster"          % akkaVersion
   val play              = "com.typesafe.play"         %%  "play"                  % playVersion
-  val playWS            = "com.typesafe.play"         %%  "play-ws"               % playVersion
-  val playTest          = "org.scalatestplus"         %%  "play"                  % "1.2.0"
+  val playTest          = "org.scalatestplus"         %%  "play"                  % "1.3.0"
   val slf4Api           = "org.slf4j"                 %   "slf4j-api"             % slf4jVersion
   val slf4nop           = "org.slf4j"                 %   "slf4j-nop"             % slf4jVersion
   val slf4Jul           = "org.slf4j"                 %   "jul-to-slf4j"          % slf4jVersion
@@ -91,7 +55,6 @@
   val sigarLoader       = "io.kamon"                  %   "sigar-loader"          % "1.6.5-rev001"
   val h2                = "com.h2database"            %   "h2"                    % "1.4.182"
   val el                = "org.glassfish"             %   "javax.el"              % "3.0.0"
->>>>>>> d69f1471
 
   def compile   (deps: ModuleID*): Seq[ModuleID] = deps map (_ % "compile")
   def provided  (deps: ModuleID*): Seq[ModuleID] = deps map (_ % "provided")
