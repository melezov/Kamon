--- conflicted
+++ resolved
@@ -94,19 +94,12 @@
     val duration =
       Math.floorDiv(Clock.nanosBetween(kamonSpan.from, kamonSpan.to), 1000)
 
-    val (traceIdHigh, traceIdLow) = convertDoubleSizeIdentifier(context.traceID)
+    val (traceIdHigh, traceIdLow) = convertDoubleSizeIdentifier(kamonSpan.trace.id)
     val convertedSpan = new JaegerSpan(
-<<<<<<< HEAD
       traceIdLow,
       traceIdHigh,
-      convertIdentifier(context.spanID),
-      convertIdentifier(context.parentID),
-=======
-      convertIdentifier(kamonSpan.trace.id),
-      0L,
       convertIdentifier(kamonSpan.id),
       convertIdentifier(kamonSpan.parentId),
->>>>>>> 3106abc3
       kamonSpan.operationName,
       0,
       from,
@@ -145,12 +138,11 @@
       ByteBuffer.wrap(identifier.bytes).getLong
     }.getOrElse(0L)
 
-  private def convertDoubleSizeIdentifier(
-      identifier: Identifier): (Long, Long) =
+  private def convertDoubleSizeIdentifier(identifier: Identifier): (Long, Long) =
     Try {
       val buffer = ByteBuffer.wrap(identifier.bytes)
       (buffer.getLong, buffer.getLong)
-    }.getOrElse {
+    } getOrElse {
       (0L, convertIdentifier(identifier))
     }
 }