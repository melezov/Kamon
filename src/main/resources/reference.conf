# ===================================== #
# Kamon-Datadog Reference Configuration #
# ===================================== #

kamon {
  datadog {

    #
    # Settings relevant to the DatadogAgentReporter
    #
    agent {
      # Hostname and port in which your dogstatsd is running (if not using the API). Remember that Datadog packets are sent using UDP and
      # setting unreachable hosts and/or not open ports wont be warned by the Kamon, your data wont go anywhere.
      hostname = "127.0.0.1"
      port = 8125

      # Max packet size for UDP metrics data sent to Datadog.
      max-packet-size = 1024 bytes

      measurement-formatter = "default"

      packetbuffer = "default"

    }

    #
    # Settings relevant to the DatadogAPIReporter
    #
    http {

      api-url = "https://app.datadoghq.com/api/v1/series"


      # Datadog API key to use to send metrics to datadog directly over HTTPS. 
      # If this is not set, metrics are sent as statsd packets over UDP to dogstatsd.
      api-key = ""

<<<<<<< HEAD
      # The Datadog api endpoint to send the data to
      api-url = "https://app.datadoghq.com/api/v1/series?api_key="
=======
      using-agent = false
>>>>>>> 54a9df3e

      connect-timeout = 5 seconds
      read-timeout = 5 seconds
      request-timeout = 5 seconds
    }


    #
    # Settings relevant to the DatadogSpanReporter
    #
    trace.http {

      # Default to agent URL (https://docs.datadoghq.com/api/?lang=python#tracing)
      api-url = "http://localhost:8126/v0.3/traces"

      api-key = ${kamon.datadog.http.api-key}

      using-agent = true

      connect-timeout = ${kamon.datadog.http.connect-timeout}
      read-timeout = ${kamon.datadog.http.read-timeout}
      request-timeout = ${kamon.datadog.http.request-timeout}
    }


    # All time values are collected in nanoseconds,
    # to scale before sending to datadog set "time-units" to "s" or "ms" or "µs".
    # Value "n" is equivalent to omitting the setting
    time-unit = "ms"

    # All memory values are collected in bytes,
    # to scale before sending to datadog set "memory-units" to "gb" or "mb" or "kb".
    # Value "b" is equivalent to omitting the setting
    information-unit = "b"

    additional-tags {
      service = "yes"
      host = "yes"
      instance = "yes"
      blacklisted-tags = []
    }

    filter-config-key = "datadog-tag-filter"

  }

  util.filters {
    datadog-tag-filter {
      includes = ["**"]
      excludes = []
    }
  }

}<|MERGE_RESOLUTION|>--- conflicted
+++ resolved
@@ -31,16 +31,11 @@
       api-url = "https://app.datadoghq.com/api/v1/series"
 
 
-      # Datadog API key to use to send metrics to datadog directly over HTTPS. 
+      # Datadog API key to use to send metrics to datadog directly over HTTPS.
       # If this is not set, metrics are sent as statsd packets over UDP to dogstatsd.
       api-key = ""
 
-<<<<<<< HEAD
-      # The Datadog api endpoint to send the data to
-      api-url = "https://app.datadoghq.com/api/v1/series?api_key="
-=======
       using-agent = false
->>>>>>> 54a9df3e
 
       connect-timeout = 5 seconds
       read-timeout = 5 seconds
