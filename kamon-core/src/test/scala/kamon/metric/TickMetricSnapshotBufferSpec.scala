--- conflicted
+++ resolved
@@ -23,31 +23,9 @@
 import kamon.util.MilliTimestamp
 import akka.testkit.ImplicitSender
 import scala.concurrent.duration._
-<<<<<<< HEAD
-import kamon.metric.Subscriptions.TickMetricSnapshot
-
-class TickMetricSnapshotBufferSpec extends TestKitBase with WordSpecLike with Matchers {
-  implicit def self = testActor
-  implicit lazy val system: ActorSystem = ActorSystem("trace-metrics-spec", ConfigFactory.parseString(
-    """
-      |kamon.metrics {
-      |  tick-interval = 1 hour
-      |  default-collection-context-buffer-size = 10
-      |
-      |  filters = [
-      |    {
-      |      trace {
-      |        includes = [ "*" ]
-      |        excludes = [ "non-tracked-trace"]
-      |      }
-      |    }
-      |  ]
-      |}
-    """.stripMargin))
-=======
 import kamon.metric.SubscriptionsDispatcher.TickMetricSnapshot
 
-class TickMetricSnapshotBufferSpec extends BaseKamonSpec("trace-metrics-spec") with ImplicitSender {
+class TickMetricSnapshotBufferSpec extends BaseKamonSpec("trace-metrics-spec") {
   override lazy val config =
     ConfigFactory.parseString(
       """
@@ -63,7 +41,6 @@
         |  }
         |}
       """.stripMargin)
->>>>>>> 66b35556
 
   "the TickMetricSnapshotBuffer" should {
     "merge TickMetricSnapshots received until the flush timeout is reached and fix the from/to fields" in new SnapshotFixtures {
