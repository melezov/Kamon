/* =========================================================================================
 * Copyright © 2013-2014 the kamon project <http://kamon.io/>
 *
 * Licensed under the Apache License, Version 2.0 (the "License"); you may not use this file
 * except in compliance with the License. You may obtain a copy of the License at
 *
 *   http://www.apache.org/licenses/LICENSE-2.0
 *
 * Unless required by applicable law or agreed to in writing, software distributed under the
 * License is distributed on an "AS IS" BASIS, WITHOUT WARRANTIES OR CONDITIONS OF ANY KIND,
 * either express or implied. See the License for the specific language governing permissions
 * and limitations under the License.
 * =========================================================================================
 */
package kamon

<<<<<<< HEAD
import akka.actor
import scala.util.Success
import akka.actor._
import kamon.ModuleSupervisor.CreateModule

import scala.concurrent.{Promise, Future}
=======
import _root_.akka.actor
import _root_.akka.actor._
import com.typesafe.config.{ ConfigFactory, Config }
import kamon.metric._
import kamon.trace.{ TracerModuleImpl, TracerModule }
>>>>>>> cbe4f5ae

object Kamon {
  trait Extension extends actor.Extension

  private case class KamonCoreComponents(metrics: MetricsModule, tracer: TracerModule)

  @volatile private var _system: ActorSystem = _
  @volatile private var _coreComponents: Option[KamonCoreComponents] = None

  def start(config: Config): Unit = synchronized {
    def resolveInternalConfig: Config = {
      val internalConfig = config.getConfig("kamon.internal-config")

      config
        .withoutPath("akka")
        .withoutPath("spray")
        .withFallback(internalConfig)
    }

    if (_coreComponents.isEmpty) {
      val metrics = MetricsModuleImpl(config)
      val tracer = TracerModuleImpl(metrics, config)

      _coreComponents = Some(KamonCoreComponents(metrics, tracer))
      _system = ActorSystem("kamon", resolveInternalConfig)

      metrics.start(_system)
      tracer.start(_system)
      _system.registerExtension(ModuleLoader)

    } else sys.error("Kamon has already been started.")
  }

  def start(): Unit =
    start(ConfigFactory.load)

  def shutdown(): Unit = {
    _coreComponents = None
    _system.shutdown()
    _system = null
  }

  def metrics: MetricsModule =
    ifStarted(_.metrics)

  def tracer: TracerModule =
    ifStarted(_.tracer)

  def apply[T <: Kamon.Extension](key: ExtensionId[T]): T =
    ifStarted { _ ⇒
      if (_system ne null)
        key(_system)
      else
        sys.error("Cannot retrieve extensions while Kamon is being initialized.")
    }

  def extension[T <: Kamon.Extension](key: ExtensionId[T]): T =
    apply(key)

  private def ifStarted[T](thunk: KamonCoreComponents ⇒ T): T =
    _coreComponents.map(thunk(_)) getOrElse (sys.error("Kamon has not been started yet."))

}

trait ModuleSupervisorExtension  extends Kamon.Extension {
  def createModule(name: String, props: Props): Future[ActorRef]
}

class ModuleSupervisorExtensionImpl(system: ExtendedActorSystem) extends  ModuleSupervisorExtension {
  private val supervisor = system.actorOf(Props[ModuleSupervisor], "kamon")

  def createModule(name: String, props: Props): Future[ActorRef] = {
    val modulePromise = Promise[ActorRef]()
    supervisor ! CreateModule(name, props, modulePromise)
    modulePromise.future
  }
}

class ModuleSupervisor extends Actor with ActorLogging {

  def receive = {
    case CreateModule(name, props, childPromise) => createChildModule(name, props, childPromise)
  }

  def createChildModule(name: String, props: Props, childPromise: Promise[ActorRef]): Unit = {
    context.child(name).map { alreadyAvailableModule =>
      log.warning("Received a request to create module [{}] but the module is already available, returning the existent one.")
      childPromise.complete(Success(alreadyAvailableModule))

    } getOrElse {
      childPromise.complete(Success(context.actorOf(props, name)))
    }
  }
}

object ModuleSupervisor extends ExtensionId[ModuleSupervisorExtension] with ExtensionIdProvider {
  def lookup(): ExtensionId[_ <: actor.Extension] = ModuleSupervisor
  def createExtension(system: ExtendedActorSystem): ModuleSupervisorExtension = new ModuleSupervisorExtensionImpl(system)

  case class CreateModule(name: String, props: Props, childPromise: Promise[ActorRef])
}<|MERGE_RESOLUTION|>--- conflicted
+++ resolved
@@ -14,20 +14,11 @@
  */
 package kamon
 
-<<<<<<< HEAD
-import akka.actor
-import scala.util.Success
-import akka.actor._
-import kamon.ModuleSupervisor.CreateModule
-
-import scala.concurrent.{Promise, Future}
-=======
 import _root_.akka.actor
 import _root_.akka.actor._
 import com.typesafe.config.{ ConfigFactory, Config }
 import kamon.metric._
 import kamon.trace.{ TracerModuleImpl, TracerModule }
->>>>>>> cbe4f5ae
 
 object Kamon {
   trait Extension extends actor.Extension
