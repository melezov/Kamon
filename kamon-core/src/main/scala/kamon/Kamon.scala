--- conflicted
+++ resolved
@@ -90,9 +90,6 @@
     apply(key)
 
   private def ifStarted[T](thunk: KamonCoreComponents ⇒ T): T =
-<<<<<<< HEAD
-    _coreComponents.map(thunk(_)) getOrElse sys.error("Kamon has not been started yet.")
-=======
     _coreComponents.map(thunk(_)) getOrElse {
       if (shouldAutoStart) {
         start()
@@ -101,6 +98,5 @@
       } else sys.error("Kamon has not been started yet. You must either explicitlt call Kamon.start(...) or enable " +
         "automatic startup by adding -Dkamon.auto-start=true to your JVM options.")
     }
->>>>>>> 026d7ae4
 
 }
