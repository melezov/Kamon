/* ===================================================
 * Copyright © 2013 2014 the kamon project <http://kamon.io/>
 *
 * Licensed under the Apache License, Version 2.0 (the "License");
 * you may not use this file except in compliance with the License.
 * You may obtain a copy of the License at
 *
 * http://www.apache.org/licenses/LICENSE-2.0
 *
 * Unless required by applicable law or agreed to in writing, software
 * distributed under the License is distributed on an "AS IS" BASIS,
 * WITHOUT WARRANTIES OR CONDITIONS OF ANY KIND, either express or implied.
 * See the License for the specific language governing permissions and
 * limitations under the License.
 * ========================================================== */

package kamon.play

import play.api.test._
import play.api.mvc.Action
import play.api.mvc.Results.Ok
import scala.Some
import scala.concurrent.ExecutionContext.Implicits.global
import org.junit.runner.RunWith
import org.specs2.runner.JUnitRunner
import play.api.test.FakeApplication
import play.api.libs.ws.WS
import scala.util._
import scala.concurrent.Await
import scala.concurrent.duration._

<<<<<<< HEAD
@RunWith(classOf[JUnitRunner])
class WSInstrumentationSpec extends PlaySpecification {
=======
import com.typesafe.config.ConfigFactory
import org.scalatest.{ Matchers, WordSpecLike }
import kamon.Kamon
import kamon.metric.{ TraceMetrics, Metrics }
import kamon.metric.Subscriptions.TickMetricSnapshot
import kamon.metric.TraceMetrics.ElapsedTime

class WSInstrumentationSpec extends TestKitBase with WordSpecLike with Matchers with OneServerPerSuite {
>>>>>>> e83babb5

  System.setProperty("config.file", "./kamon-play/src/test/resources/conf/application.conf")

  val appWithRoutes = FakeApplication(withRoutes = {
    case ("GET", "/async") ⇒
      Action {
        val request = WS.url("http://maps.googleapis.com/maps/api/geocode/json?address=China&sensor=true").get()

        val future = request map {
          response ⇒ (response.json \\ "location")
        }

        val result = Await.result(future, 10 seconds).asInstanceOf[List[play.api.libs.json.JsObject]]

        val latitude = (result(0) \\ "lat")(0).toString
        val longitude = (result(0) \\ "lng")(0).toString

        Ok(latitude + " " + longitude)
      }
  })

  "the WS instrumentation" should {
    "respond to the Async Action and complete the WS request" in new WithServer(appWithRoutes) {
      val Some(result) = route(FakeRequest(GET, "/async"))
      result.onComplete {
        case Success(result)    ⇒ result.header.status must equalTo(200)
        case Failure(throwable) ⇒ failure(throwable.getMessage)
      }
      Thread.sleep(2000) //wait to complete the future
    }
  }
}<|MERGE_RESOLUTION|>--- conflicted
+++ resolved
@@ -1,5 +1,5 @@
 /* ===================================================
- * Copyright © 2013 2014 the kamon project <http://kamon.io/>
+ * Copyright © 2013-2014 the kamon project <http://kamon.io/>
  *
  * Licensed under the Apache License, Version 2.0 (the "License");
  * you may not use this file except in compliance with the License.
@@ -16,23 +16,15 @@
 
 package kamon.play
 
-import play.api.test._
 import play.api.mvc.Action
 import play.api.mvc.Results.Ok
-import scala.Some
-import scala.concurrent.ExecutionContext.Implicits.global
-import org.junit.runner.RunWith
-import org.specs2.runner.JUnitRunner
-import play.api.test.FakeApplication
 import play.api.libs.ws.WS
-import scala.util._
-import scala.concurrent.Await
-import scala.concurrent.duration._
+import org.scalatestplus.play.OneServerPerSuite
+import play.api.test._
+import play.api.test.Helpers._
+import akka.actor.ActorSystem
+import akka.testkit.{ TestKitBase, TestProbe }
 
-<<<<<<< HEAD
-@RunWith(classOf[JUnitRunner])
-class WSInstrumentationSpec extends PlaySpecification {
-=======
 import com.typesafe.config.ConfigFactory
 import org.scalatest.{ Matchers, WordSpecLike }
 import kamon.Kamon
@@ -41,36 +33,52 @@
 import kamon.metric.TraceMetrics.ElapsedTime
 
 class WSInstrumentationSpec extends TestKitBase with WordSpecLike with Matchers with OneServerPerSuite {
->>>>>>> e83babb5
 
   System.setProperty("config.file", "./kamon-play/src/test/resources/conf/application.conf")
 
-  val appWithRoutes = FakeApplication(withRoutes = {
-    case ("GET", "/async") ⇒
-      Action {
-        val request = WS.url("http://maps.googleapis.com/maps/api/geocode/json?address=China&sensor=true").get()
+  implicit lazy val system: ActorSystem = ActorSystem("play-ws-instrumentation-spec", ConfigFactory.parseString(
+    """
+      |akka {
+      |  loglevel = ERROR
+      |}
+      |
+      |kamon {
+      |  metrics {
+      |    tick-interval = 2 seconds
+      |
+      |    filters = [
+      |      {
+      |        trace {
+      |          includes = [ "*" ]
+      |          excludes = []
+      |        }
+      |      }
+      |    ]
+      |  }
+      |}
+    """.stripMargin))
 
-        val future = request map {
-          response ⇒ (response.json \\ "location")
-        }
-
-        val result = Await.result(future, 10 seconds).asInstanceOf[List[play.api.libs.json.JsObject]]
-
-        val latitude = (result(0) \\ "lat")(0).toString
-        val longitude = (result(0) \\ "lng")(0).toString
-
-        Ok(latitude + " " + longitude)
-      }
+  implicit override lazy val app = FakeApplication(withRoutes = {
+    case ("GET", "/async") ⇒ Action { Ok("ok") }
   })
 
   "the WS instrumentation" should {
-    "respond to the Async Action and complete the WS request" in new WithServer(appWithRoutes) {
-      val Some(result) = route(FakeRequest(GET, "/async"))
-      result.onComplete {
-        case Success(result)    ⇒ result.header.status must equalTo(200)
-        case Failure(throwable) ⇒ failure(throwable.getMessage)
-      }
-      Thread.sleep(2000) //wait to complete the future
+    "respond to the Async Action and complete the WS request" in {
+
+      val metricListener = TestProbe()
+      Kamon(Metrics)(system).subscribe(TraceMetrics, "*", metricListener.ref, permanently = true)
+      metricListener.expectMsgType[TickMetricSnapshot]
+
+      val response = await(WS.url("http://localhost:19001/async").get())
+      response.status should be(OK)
+
+      //      val tickSnapshot = metricListener.expectMsgType[TickMetricSnapshot]
+      //      val traceMetrics = tickSnapshot.metrics.find { case (k, v) ⇒ k.name.contains("async") } map (_._2.metrics)
+      //      traceMetrics should not be empty
+      //
+      //      traceMetrics map { metrics ⇒
+      //        metrics(ElapsedTime).numberOfMeasurements should be(1L)
+      //      }
     }
   }
 }