---
layout: default
title: Kamon - Tools for Reactive Applications Monitoring
---

<div class="jumbotron">
  <div class="container">
    <h1>Kamon</h1>

    <p>Kamon is a set of tools that will help you monitor your reactive applications.</p>

  </div>
</div>

<div class="container">
  <!-- Example row of columns -->
  <div class="row">
    <div class="col-md-4">
      <h3><i class="fa fa-users"></i> Akka <small>actors metrics and tracing</small></h3>

      <p>Kamon offers a wide set of metrics related to Akka Toolkit, such as:
          <ul>
            <li>Messages rates</li>
            <li>Actor mailbox queue size</li>
            <li>Thread pools health</li>
            <li>Actor hierarchies</li>
            <li>Message Tracing</li>
          </ul>
      </p>

      <p><a class="btn btn-default" href="/akka" role="button">Get started &raquo;</a></p>
    </div>

    <div class="col-md-4">
      <h3><i class="fa fa-cogs"></i> Spray <small>server/client tracing</small></h3>

<<<<<<< HEAD
      <p>The Spray module contains a number of directives that allow do things like obtain in each incoming request the UOW, also offers a set of real time metrics in order to know the status of the application, in summary: 
=======
      <p>The Spray module contains a number of directives that allow do things like obtain in each incoming request the UOW, also offers a set real time metrics in order to know the status of the application, in summary: 
>>>>>>> 4e14a233
	<ul>
	    <li>Directives</li>
            <li>RPM</li>
            <li>Request-Response Latency</li>
            <li>UOW</li>
        </ul>
      </p>

      <p><a class="btn btn-default" href="/spray" role="button">Get started &raquo;</a></p>
    </div>

    <div class="col-md-4">
      <h3><i class="fa fa-bar-chart-o"></i> NewRelic <small>Reporting</small></h3>

      <p>Through New Relic integration, developers can easily monitor their applications metrics like:
        <ul>
            <li>External Services</li>
            <li>Errors Rates</li>
            <li>Apdex Score</li>
        </ul>
      </p>

      <p><a class="btn btn-default" href="/newrelic" role="button">Get started &raquo;</a></p>
    </div>
  </div>
</div><|MERGE_RESOLUTION|>--- conflicted
+++ resolved
@@ -33,12 +33,7 @@
 
     <div class="col-md-4">
       <h3><i class="fa fa-cogs"></i> Spray <small>server/client tracing</small></h3>
-
-<<<<<<< HEAD
-      <p>The Spray module contains a number of directives that allow do things like obtain in each incoming request the UOW, also offers a set of real time metrics in order to know the status of the application, in summary: 
-=======
-      <p>The Spray module contains a number of directives that allow do things like obtain in each incoming request the UOW, also offers a set real time metrics in order to know the status of the application, in summary: 
->>>>>>> 4e14a233
+	      <p>The Spray module contains a number of directives that allow do things like obtain in each incoming request the UOW, also offers a set of real time metrics in order to know the status of the application, in summary:
 	<ul>
 	    <li>Directives</li>
             <li>RPM</li>
