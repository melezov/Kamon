<<<<<<< HEAD
version in ThisBuild := "1.0.4-SNAPSHOT"
=======
version in ThisBuild := "2.0.0-SNAPSHOT"
>>>>>>> 3106abc3
<|MERGE_RESOLUTION|>--- conflicted
+++ resolved
@@ -1,5 +1 @@
-<<<<<<< HEAD
-version in ThisBuild := "1.0.4-SNAPSHOT"
-=======
-version in ThisBuild := "2.0.0-SNAPSHOT"
->>>>>>> 3106abc3
+version in ThisBuild := "2.0.0-SNAPSHOT"